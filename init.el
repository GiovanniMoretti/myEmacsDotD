;================================================================================
;; Image support in orgmode using iimage
;; from http://orgmode.org/worg/org-configs/org-config-examples.php#sec-2_2
;(load-file "~/Documents/emacs/xyz.el")
; (load "iimage")

; (autoload 'iimage-mode         "iimage" "Support Inline image minor mode." t)
; (autoload 'turn-on-iimage-mode "iimage" "Turn on Inline image minor mode." t)

; (add-to-list 'iimage-mode-image-regex-alist
;              (cons (concat "\\[\\[file:\\(~?" iimage-mode-image-filename-regex
;                           "\\)\\]")  1))

;(defun org-toggle-iimage-in-org ()
;  "display images in your org file"
;  (interactive)
;  (if (face-underline-p 'org-link)
;      (set-face-underline-p 'org-link nil)
;      (set-face-underline-p 'org-link t))
;  (iimage-mode))
;;===============================================================================
;(setq iimage-mode-image-search-path (cons "~/Dropbox/org/" 
;                                          iimage-mode-image-search-path))

;; Add in additional downloaded packages
(setq load-path (cons "~/Dropbox/Emacs-config/" load-path))

; And the latest version of orgmode
(setq load-path (cons "~/Dropbox/Emacs-config/orgmode/lisp/" load-path))

; And Color-Theme
;(setq load-path (cons "~/Dropbox/Emacs-config/color-theme-6.6.0/" load-path))

;;(add-to-list 'load-path "/path/to/color-theme.el/file")
;(require 'color-theme)
;(eval-after-load "color-theme"
;  '(progn
;     (color-theme-initialize)
;     (color-theme-hober)))

; Using BCrypt to handle encrypted files

(defun open-encrypted-file (fname)
  (interactive "FFind file: \n")
  (let ((buf (create-file-buffer fname)))
    (shell-command
     (concat "echo " (read-passwd "Decrypt password: ")"|bcrypt -o " fname)
     buf)
    (set-buffer buf)
    (kill-line)(kill-line)
    (toggle-read-only)
    (not-modified))
  )
;;================================================================================
;; Remove the large amount of vertical padding in exported HTML tables
(setq org-export-html-table-tag "<table border=\"2\" cellspacing=\"0\" cellpadding=\"2\" frame=\"hsides\">")
;;================================================================================
;; Image support in orgmode using iimage
;; from http://orgmode.org/worg/org-configs/org-config-examples.php#sec-2_2
(load "iimage")

; XXXX ERRORS ON Linux on Main home PC (load-file "~/Dropbox/Emacs-config/php-mode.el")  ; PHP MODE
; (require 'php-mode)

(autoload 'iimage-mode         "iimage" "Support Inline image minor mode." t)
(autoload 'turn-on-iimage-mode "iimage" "Turn on Inline image minor mode." t)

(add-to-list 'iimage-mode-image-regex-alist
             (cons (concat "\\[\\[file:\\(~?" iimage-mode-image-filename-regex
                           "\\)\\]")  1))

(defun org-toggle-iimage-in-org ()
  "display images in your org file"
  (interactive)
  (if (face-underline-p 'org-link)
      (set-face-underline-p 'org-link nil)
      (set-face-underline-p 'org-link t))
  (iimage-mode))
;;========================================================= =======================



;;===========================================================================
;; Activate a RECENT FILES list (from http://www.emacswiki.org/emacs/EmacsNiftyTricks)
(recentf-mode 1)

(setq iimage-mode-image-search-path (cons "~/Dropbox/org/" 
                                          iimage-mode-image-search-path))

(custom-set-variables
      ;; custom-set-variables was added by Custom.
      ;; If you edit it by hand, you could mess it up, so be careful.
      ;; Your init file should contain only one such instance.
      ;; If there is more than one, they won't work right.
     '(inhibit-startup-screen t)
     '(org-default-notes-file "~/Dropbox/org/notes.org")
     '(org-fontify-whole-heading-line t)
     '(org-hide-leading-stars t)
     '(org-mobile-directory "~/Dropbox/MobileOrg")

     ; Set to the name of the file where new notes will be stored
     '(org-mobile-inbox-for-pull "~/Dropbox/org/flagged.org")

     '(savehist-mode t nil (savehist))
)

(custom-set-faces
  ;; custom-set-faces was added by Custom.
  ;; If you edit it by hand, you could mess it up, so be careful.
  ;; Your init file should contain only one such instance.
  ;; If there is more than one, they won't work right.
 '(org-level-1 ((t (:inherit outline-1 :foreground "#008800" :weight bold :height 1.3))))
 '(org-level-2 ((t (:inherit outline-2 :foreground "#883333" :weight bold :height 1.15))))
 '(org-level-3 ((t (:inherit outline-3 :foreground "black" :weight bold))))
)

 ; ORGMODE ACTIVATION
     ;; The following lines are always needed.  Choose your own keys.
     (add-to-list 'auto-mode-alist '("\\.org\\'" . org-mode))
     (global-set-key "\C-cl" 'org-store-link)
     (global-set-key "\C-ca" 'org-agenda)
     (global-set-key "\C-cb" 'org-iswitchb)

     (setq org-directory "~/Dropbox/org/")

;; What's the difference between remember mode and org-remember?
;;   - see p20 of the short Orgmode guide: http://orgmode.org/orgguide.pdf 
;; REMEMBER-mode configuration

;   (setq remember-data-file "~/Dropbox/org/notes.org")

    (org-remember-insinuate)
    (setq org-default-notes-file (concat org-directory "/notes.org"))
    (define-key global-map "\C-cr" 'org-remember)

    (defun org-display-remember-file ()
       "open and display the default remember file"
       (interactive)
       (find-file org-default-notes-file)
    )

    ; GSM
    (define-key global-map "\C-cn" 'org-display-remember-file)

;; from http://orgmode.org/worg/org-tutorials/orgtutorial_dto.php

(require 'org-install)
(add-to-list 'auto-mode-alist '("\\.org$" . org-mode))
(setq org-log-done t)

; (setq org-agenda-files (file-expand-wildcards "~/Dropbox/org/*.org"))

(setq org-agenda-files (list "~/Dropbox/org/work.org"
                             "~/Dropbox/org/home.org"
                             "~/Dropbox/org/todo.org"
                             "~/Dropbox/org/TeachingNotes.org")
)

;--------------------------------------------------------------------
;; from http://www.linuxjournal.com/article/9116
(global-font-lock-mode 1)


(setq org-mobile-files (list "~/Dropbox/org/todo.org"
                             "~/Dropbox/org/home.org"
                             "~/Dropbox/org/home.org"
                             "~/Dropbox/org/giovanni.org"
                             "~/Dropbox/org/electronics.org"
                             "~/Dropbox/org/TeachingNotes.org"
))

;; from http://comments.gmane.org/gmane.emacs.orgmode/20974
     (setq org-agenda-custom-commands
           '(("w" todo "WAITING")
             ("W" todo-tree "WAITING")
             ("u" tags "+boss-urgent"
             ("v" tags-todo "+boss-urgent")
             ("f" occur-tree "\\<FIXME\\>")
             ("h" . "HOME+Name tags searches") ; description for "h" prefix
             ("hl" tags "+home+Lisa")
             ("hp" tags "+home+Peter")
             ("hk" tags "+home+Kim"))))


;; From http://doc.norang.ca/org-mode.html#Refiling

    ; Use IDO for target completion
    (setq org-completion-use-ido t)

  ; Targets include this file and any file contributing to the agenda - up to 5 levels deep
  (setq org-refile-targets (quote ((org-agenda-files :maxlevel . 5) (nil :maxlevel . 5))))

  ; Targets start with the file name - allows creating level 1 tasks
  (setq org-refile-use-outline-path (quote file))

  ; Targets complete in steps so we start with filename, TAB shows the next level of targets etc
  (setq org-outline-path-complete-in-steps t)

  ; Allow refile to create parent tasks with confirmation
  (setq org-refile-allow-creating-parent-nodes (quote confirm))


;;; This was installed by package-install.el.
;;; This provides support for the package system and
;;; interfacing with ELPA, the package archive.
;;; Move this code earlier if you want to reference
;;; packages in your .emacs.
;(when
;    (load
;     (expand-file-name "~/.emacs.d/elpa/package.el"))
;  (package-initialize))

<<<<<<< HEAD
;(require 'org-babel-init)



(load-file "~/Dropbox/Emacs-config/orgmode/lisp/org-exp-blocks.el")
(require 'org-exp-blocks)

; Complements of JamesH
(org-babel-do-load-languages
      'org-babel-load-languages
      '((emacs-lisp . t)
        (R . t)
        (python . t)))

;; I don't want to be prompted on every code block evaluation
(setq org-confirm-babel-evaluate nil)

=======
>>>>>>> 385d379d
;===========================================================================
; Define Giovanni's overriding KEYBOARD SHORTCUTS as global commands
; Using tabs is tricky - see 
;     http://stackoverflow.com/questions/916797/emacs-global-set-key-to-c-tab

   ; EASY Show Next/Prev BUFFER 
   (global-set-key (read-kbd-macro "<C-tab>")           'next-buffer)
   (global-set-key (read-kbd-macro "<C-S-iso-lefttab>") 'previous-buffer)

   ; Define Ctrl/Shift-C as copy (sortof like Windows) - 
   ; as Ctrl/C is too overloaded in Emacs/Orgmode to change.
   (global-set-key (read-kbd-macro "<C-S-c>") 'org-w3m-copy-for-org-mode)

   ; Kill buffer (close it and make screen region vanish)
   (global-set-key (read-kbd-macro "<C-f4>") 'kill-buffer-and-window)

   ; CTRL/Z as undo instead of  (suspend-frame) which minimizes the window
   ;   (global-set-key (read-kbd-macro "<C-z>") 'undo) DOESN'T WORK
   ;   (global-set-key  "\C-z" 'undo)                  THIS IS OK
   (define-key global-map "\C-z" 'undo)           ; AND SO IS THIS


;------------------------------------------------------------------------------------------------

;; Make Ctrl-F4 close the current frame - from http://weitz.de/win/
(global-set-key [\C-S-f4] 'kill-this-buffer)

;; How to I open the Agenda when starting Emacs?	
; (add-hook 'after-init-hook '(lambda () (org-agenda-list 1)))

; I have a bash alias to start emacs with the Agenda open:
; alias org='/usr/bin/emacs --funcall org-agenda-list &'

;; Activate a RECENT FILES list (from http://www.emacswiki.org/emacs/EmacsNiftyTricks)
;; Use Alt-F12 to recentf-open-files
   (require 'recentf)
   (recentf-mode 1)
   (setq recentf-max-saved-items 500)
   (setq recentf-max-menu-items 60)
   (global-set-key [(meta f12)] 'recentf-open-files)

;To make header lines more apparently visible in the buffer, set them
;a background color and change this part of
;‘org-set-font-lock-defaults’, so that the header line is drawn across
;the screen:
;; Headlines
;'("^\\(\\**\\)\\(\\* \\)\\(.*\xa\\)" (1 (org-get-level-face 1))
;	     (2 (org-get-level-face 2)) (3 (org-get-level-face 3)))

; Dragging URLs
; This function uses org-mode support for plain list to facilitate
; dragging URLs from a webbrowser (or other apps) to an org-mode
; buffer:

(defadvice dnd-insert-text (around org-mouse-dnd-insert-text activate)
  (if (eq major-mode 'org-mode)
      (progn
	(cond
	 ;; if this is the end of the line then just insert text here
	 ((eolp)
	  (skip-chars-backward " \t")
	  (kill-region (point) (point-at-eol))
	  (unless (looking-back ":") (insert ":"))
	  (insert " "))

	 ;; if this is the beginning of the line then insert before
	 ((and (looking-at " \\|\t")
	       (save-excursion
		 (skip-chars-backward " \t") (bolp)))
	  (beginning-of-line)
	  (looking-at "[ \t]*")
	  (open-line 1)
	  (indent-to (- (match-end 0) (match-beginning 0)))
	  (insert "+ "))

	 ;; if this is a middle of the line, then insert after
	 (t
	  (end-of-line)
	  (newline t)
	  (indent-relative)
	  (insert "+ ")))
	(insert text)
	(beginning-of-line))
    ad-do-it))

(global-set-key "\C-v" 'scroll-up)

; Python Auto-complete mode

(setq load-path (cons "~/.emacs.d/Pymacs/" load-path))
(require  'python)

;; From http://jesselegg.com/archives/2010/02/25/emacs-python-programmers-part-1

;;; Electric Pairs
(add-hook 'python-mode-hook
     (lambda ()
      (define-key python-mode-map "\"" 'electric-pair)
      (define-key python-mode-map "\'" 'electric-pair)
      (define-key python-mode-map "(" 'electric-pair)
      (define-key python-mode-map "[" 'electric-pair)
      (define-key python-mode-map "{" 'electric-pair)))
(defun electric-pair ()
  "Insert character pair without surrounding spaces"
  (interactive)
  (let (parens-require-spaces)
    (insert-pair)))

;;; bind RET to py-newline-and-indent
(add-hook 'python-mode-hook '(lambda () 
     (define-key python-mode-map "\C-m" 'newline-and-indent)))



;;; Electric Pairs
(add-hook 'python-mode-hook
     (lambda ()
      (define-key python-mode-map "\"" 'electric-pair)
      (define-key python-mode-map "\'" 'electric-pair)
      (define-key python-mode-map "(" 'electric-pair)
      (define-key python-mode-map "[" 'electric-pair)
      (define-key python-mode-map "{" 'electric-pair)))
(defun electric-pair ()
  "Insert character pair without sournding spaces"
  (interactive)
  (let (parens-require-spaces)
    (insert-pair)))

; Another feature I like that is not enabled by default in python.el
; is binding the RET key to newline-and-indent (or
; py-newline-and-indent in python-mode.el). This automatically indents
; newlines and attempts to locate the cursor at the appropriate,
; whitespace-sensitive location whenever you press Return. Some people
; may prefer to allow the cursor to locate at the beginning of the
; line and indent themselves with TAB, which is totally cool, but I
; find it somewhat tedious. My Elisp to enable this functionality is
; below:

;;; bind RET to py-newline-and-indent
(add-hook 'python-mode-hook '(lambda () 
     (define-key python-mode-map "\C-m" 'newline-and-indent)))

; Lastly, and by far most importantly, you need to take care of
; tabs. Since Python features significant whitespace, a broken tabbing
; setup can cause all kinds of problems. In general, you want to make
; sure that indent-tabs-mode is disabled and that your indentation
; level is set to 4 spaces (per PEP 8).

; Set this in your .emacs configuration like so:

(setq-default indent-tabs-mode nil)

(setq-default tab-width 4)

(setq-default py-indent-offset 4)
<|MERGE_RESOLUTION|>--- conflicted
+++ resolved
@@ -210,14 +210,6 @@
 ;     (expand-file-name "~/.emacs.d/elpa/package.el"))
 ;  (package-initialize))
 
-<<<<<<< HEAD
-;(require 'org-babel-init)
-
-
-
-(load-file "~/Dropbox/Emacs-config/orgmode/lisp/org-exp-blocks.el")
-(require 'org-exp-blocks)
-
 ; Complements of JamesH
 (org-babel-do-load-languages
       'org-babel-load-languages
@@ -228,8 +220,6 @@
 ;; I don't want to be prompted on every code block evaluation
 (setq org-confirm-babel-evaluate nil)
 
-=======
->>>>>>> 385d379d
 ;===========================================================================
 ; Define Giovanni's overriding KEYBOARD SHORTCUTS as global commands
 ; Using tabs is tricky - see 
